--- conflicted
+++ resolved
@@ -86,7 +86,6 @@
                           3: 'sd.=(sd.myint,sd.myint)'},
             'functions': {1: 'sd.btmyintcmp(sd.myint,sd.myint)'}}})
         sql = self.to_sql(inmap, [CREATE_TYPE_STMT], superuser=True)
-<<<<<<< HEAD
         # NOTE(David Chang): Frankly, not sure what this test does but had to modify it to pass it? This was a result of reordering the drop statements ahead of the other statements
         assert sql[0] == "DROP OPERATOR <(myint, myint)"
         assert sql[1] == "DROP OPERATOR =(myint, myint)"
@@ -94,15 +93,10 @@
         assert sql[3] == "DROP FUNCTION myinteq(myint, myint)"
         assert sql[4] == "DROP FUNCTION btmyintcmp(myint, myint)"
         assert sql[5] == "DROP TYPE myint CASCADE"
-        assert fix_indent(sql[6]) == CREATE_STMT_LONG.replace(
-            ' FOR ', ' DEFAULT FOR ').replace('integer', 'myint').replace(
-                'int4', 'myint')
-=======
-        assert fix_indent(sql[0]) == "CREATE OPERATOR CLASS sd.oc1 DEFAULT " \
+        assert fix_indent(sql[6]) == "CREATE OPERATOR CLASS sd.oc1 DEFAULT " \
             "FOR TYPE sd.myint USING btree AS OPERATOR 1 " \
             "sd.<(sd.myint,sd.myint), OPERATOR 3 sd.=(sd.myint,sd.myint), "\
             "FUNCTION 1 sd.btmyintcmp(sd.myint,sd.myint)"
->>>>>>> 7fd84a2b
 
     @pytest.mark.xfail
     def test_create_operclass_in_schema(self):
