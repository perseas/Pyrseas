--- conflicted
+++ resolved
@@ -250,15 +250,9 @@
                         {'c2': {'type': 'varchar(25)'}}]}})
         sql = self.to_sql(inmap, [CREATE_STMT1])
         assert fix_indent(sql[0]) == \
-<<<<<<< HEAD
-            "ALTER TABLE t1 ALTER COLUMN c1 TYPE bigint USING c1::bigint"
+            "ALTER TABLE sd.t1 ALTER COLUMN c1 TYPE bigint USING c1::bigint"
         assert fix_indent(sql[1]) == \
-                "ALTER TABLE t1 ALTER COLUMN c2 TYPE varchar(25) USING c2::varchar(25)"
-=======
-            "ALTER TABLE sd.t1 ALTER COLUMN c1 TYPE bigint"
-        assert fix_indent(sql[1]) == \
-            "ALTER TABLE sd.t1 ALTER COLUMN c2 TYPE varchar(25)"
->>>>>>> 7fd84a2b
+                "ALTER TABLE sd.t1 ALTER COLUMN c2 TYPE varchar(25) USING c2::varchar(25)"
 
     def test_add_column1(self):
         "Add new column to a table"
@@ -344,13 +338,8 @@
             'columns': [{'c1': {'type': 'integer'}}, {'c2': {'type': 'text'}},
                         {'c4': {'type': 'date'}}]}})
         sql = self.to_sql(inmap, [CREATE_STMT2])
-<<<<<<< HEAD
-        assert sql[0] == "ALTER TABLE t1 DROP COLUMN c3"
-        assert fix_indent(sql[1]) == "ALTER TABLE t1 ADD COLUMN c4 date"
-=======
-        assert fix_indent(sql[0]) == "ALTER TABLE sd.t1 ADD COLUMN c4 date"
-        assert sql[1] == "ALTER TABLE sd.t1 DROP COLUMN c3"
->>>>>>> 7fd84a2b
+        assert sql[0] == "ALTER TABLE sd.t1 DROP COLUMN c3"
+        assert fix_indent(sql[1]) == "ALTER TABLE sd.t1 ADD COLUMN c4 date"
 
     def test_drop_add_column2(self):
         "Drop and re-add table column from the beginning"
@@ -359,13 +348,8 @@
             'columns': [{'c2': {'type': 'text'}}, {'c3': {'type': 'date'}},
                         {'c4': {'type': 'text'}}]}})
         sql = self.to_sql(inmap, [CREATE_STMT2])
-<<<<<<< HEAD
-        assert sql[0] == "ALTER TABLE t1 DROP COLUMN c1"
-        assert fix_indent(sql[1]) == "ALTER TABLE t1 ADD COLUMN c4 text"
-=======
-        assert fix_indent(sql[0]) == "ALTER TABLE sd.t1 ADD COLUMN c4 text"
-        assert sql[1] == "ALTER TABLE sd.t1 DROP COLUMN c1"
->>>>>>> 7fd84a2b
+        assert sql[0] == "ALTER TABLE sd.t1 DROP COLUMN c1"
+        assert fix_indent(sql[1]) == "ALTER TABLE sd.t1 ADD COLUMN c4 text"
 
     def test_drop_add_column3(self):
         "Drop and re-add table columns from table with dropped column"
@@ -375,15 +359,9 @@
             'columns': [{'c2': {'type': 'text'}}, {'c3': {'type': 'date'}},
                         {'c4': {'type': 'text'}}]}})
         sql = self.to_sql(inmap, stmts)
-<<<<<<< HEAD
-        assert sql[0] == "ALTER TABLE t1 DROP COLUMN c1"
-        assert fix_indent(sql[1]) == "ALTER TABLE t1 ADD COLUMN c3 date"
-        assert fix_indent(sql[2]) == "ALTER TABLE t1 ADD COLUMN c4 text"
-=======
-        assert fix_indent(sql[0]) == "ALTER TABLE sd.t1 ADD COLUMN c3 date"
-        assert fix_indent(sql[1]) == "ALTER TABLE sd.t1 ADD COLUMN c4 text"
-        assert sql[2] == "ALTER TABLE sd.t1 DROP COLUMN c1"
->>>>>>> 7fd84a2b
+        assert sql[0] == "ALTER TABLE sd.t1 DROP COLUMN c1"
+        assert fix_indent(sql[1]) == "ALTER TABLE sd.t1 ADD COLUMN c3 date"
+        assert fix_indent(sql[2]) == "ALTER TABLE sd.t1 ADD COLUMN c4 text"
 
     def test_drop_column_in_schema(self):
         "Drop a column from a table in a non-default schema"
