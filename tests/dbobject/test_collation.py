--- conflicted
+++ resolved
@@ -118,15 +118,10 @@
             'columns': [{'c1': {'type': 'integer'}}, {'c2': {'type': 'text'}}],
             'indexes': {'t1_idx': {'keys': [{'c2': {'collation': 'c1'}}]}}}})
         sql = self.to_sql(inmap, stmts)
-<<<<<<< HEAD
         # NOTE(David Chang): This is a hack to get this test to work. We reordered all drops to happen before any other statements because in theory you shouldn't be depending on a previously defined collation. If you need it, you need to have it defined in your db.yaml to use it (and thus won't be dropped). However, this test is odd in how it runs and I don't think you can hit this case in real usage
         assert sql[0] == "DROP COLLATION c1"
         assert fix_indent(sql[1]) == \
-            "CREATE INDEX t1_idx ON t1 (c2 COLLATE c1)"
-=======
-        assert fix_indent(sql[0]) == \
             "CREATE INDEX t1_idx ON sd.t1 (c2 COLLATE c1)"
->>>>>>> 7fd84a2b
 
     def test_create_type_attribute_collation(self):
         "Create a composite type with an attribute with non-default collation"
