# -*- coding: utf-8 -*-
"""Test tables"""

import unittest

from utils import PyrseasTestCase, fix_indent


TYPELIST = [
    ('SMALLINT', 'smallint'),
    ('INTEGER', 'integer'),
    ('BIGINT', 'bigint'),
    ('int', 'integer'),
    ('int2', 'smallint'),
    ('int4', 'integer'),
    ('int8', 'bigint'),
    ('NUMERIC', 'numeric'),
    ('NUMERIC(1)', 'numeric(1,0)'),
    ('NUMERIC(12)', 'numeric(12,0)'),
    ('NUMERIC(1000)', 'numeric(1000,0)'),
    ('NUMERIC(12,2)', 'numeric(12,2)'),
    ('NUMERIC(1000,500)', 'numeric(1000,500)'),
    ('DECIMAL', 'numeric'),
    ('dec(9,5)', 'numeric(9,5)'),
    ('REAL', 'real'),
    ('DOUBLE PRECISION', 'double precision'),
    ('FLOAT', 'double precision'),
    ('FLOAT(1)', 'real'),
    ('FLOAT(24)', 'real'),
    ('FLOAT(25)', 'double precision'),
    ('FLOAT(53)', 'double precision'),
    # SERIAL and BIGSERIAL have side effects
    ('MONEY', 'money'),
    ('CHARACTER(1)', 'character(1)'),
    ('CHARACTER VARYING(200000)', 'character varying(200000)'),
    ('CHAR(16)', 'character(16)'),
    ('VARCHAR(256)', 'character varying(256)'),
    ('TEXT', 'text'),
    ('CHAR', 'character(1)'),
    ('CHARACTER VARYING', 'character varying'),
    ('"char"', '"char"'),
    ('name', 'name'),
    ('bytea', 'bytea'),
    ('DATE', 'date'),
    ('TIME', 'time without time zone'),
    ('TIME WITHOUT TIME ZONE', 'time without time zone'),
    ('TIME WITH TIME ZONE', 'time with time zone'),
    ('TIMESTAMP', 'timestamp without time zone'),
    ('TIMESTAMP WITHOUT TIME ZONE', 'timestamp without time zone'),
    ('TIMESTAMP WITH TIME ZONE', 'timestamp with time zone'),
    ('TIME(0)', 'time(0) without time zone'),
    ('TIME(1) WITHOUT TIME ZONE', 'time(1) without time zone'),
    ('TIME(2) WITH TIME ZONE', 'time(2) with time zone'),
    ('TIMESTAMP(3)', 'timestamp(3) without time zone'),
    ('TIMESTAMP(4) WITHOUT TIME ZONE', 'timestamp(4) without time zone'),
    ('TIMESTAMP(5) WITH TIME ZONE', 'timestamp(5) with time zone'),
    ('INTERVAL', 'interval'),
    ('INTERVAL(6)', 'interval(6)'),
    ('INTERVAL YEAR', 'interval year'),
    ('INTERVAL MONTH', 'interval month'),
    ('INTERVAL DAY', 'interval day'),
    ('INTERVAL HOUR', 'interval hour'),
    ('INTERVAL MINUTE', 'interval minute'),
    ('INTERVAL SECOND', 'interval second'),
    ('INTERVAL YEAR TO MONTH', 'interval year to month'),
    ('INTERVAL DAY TO HOUR', 'interval day to hour'),
    ('INTERVAL DAY TO MINUTE', 'interval day to minute'),
    ('INTERVAL DAY TO SECOND', 'interval day to second'),
    ('INTERVAL HOUR TO MINUTE', 'interval hour to minute'),
    ('INTERVAL HOUR TO SECOND', 'interval hour to second'),
    ('INTERVAL MINUTE TO SECOND', 'interval minute to second'),
    ('INTERVAL SECOND(3)', 'interval second(3)'),
    ('INTERVAL HOUR TO SECOND(5)', 'interval hour to second(5)'),
    ('BOOLEAN', 'boolean'),
    ('POINT', 'point'),
    ('LINE', 'line'),
    ('LSEG', 'lseg'),
    ('BOX', 'box'),
    ('PATH', 'path'),
    ('POLYGON', 'polygon'),
    ('CIRCLE', 'circle'),
    ('cidr', 'cidr'),
    ('inet', 'inet'),
    ('macaddr', 'macaddr'),
    ('BIT(2)', 'bit(2)'),
    ('BIT VARYING(100)', 'bit varying(100)'),
    ('BIT', 'bit(1)'),
    ('BIT VARYING', 'bit varying'),
    ('tsvector', 'tsvector'),
    ('tsquery', 'tsquery'),
    ('UUID', 'uuid'),
    ('XML', 'xml')]

CREATE_STMT = "CREATE TABLE t1 (c1 integer, c2 text)"
COMMENT_STMT = "COMMENT ON TABLE t1 IS 'Test table t1'"


class TableToMapTestCase(PyrseasTestCase):
    """Test mapping of created tables"""

    def test_create_table(self):
        "Map a table with two columns"
        expmap = {'columns': [{'c1': {'type': 'integer'}},
                              {'c2': {'type': 'text'}}]}
        dbmap = self.db.execute_and_map(CREATE_STMT)
        self.assertEqual(dbmap['schema public']['table t1'], expmap)

    def test_data_types(self):
        "Map a table with columns for (almost) each native PostgreSQL type"
        colstab = []
        colsmap = []
        for colnum, (coltype, maptype) in enumerate(TYPELIST):
            col = "c%d" % (colnum + 1)
            colstab.append("%s %s" % (col, coltype))
            colsmap.append({col: {'type': maptype}})
        ddlstmt = "CREATE TABLE t1 (%s)" % ", ".join(colstab)
        expmap = {'columns': colsmap}
        dbmap = self.db.execute_and_map(ddlstmt)
        self.assertEqual(dbmap['schema public']['table t1'], expmap)

    def test_not_null(self):
        "Map a table with a NOT NULL column"
        ddlstmt = """CREATE TABLE t1 (c1 INTEGER, c2 INTEGER NULL,
                                      c3 INTEGER NOT NULL)"""
        expmap = {'columns': [{'c1': {'type': 'integer'}},
                              {'c2': {'type': 'integer'}},
                              {'c3': {'type': 'integer', 'not_null': True}}]}
        dbmap = self.db.execute_and_map(ddlstmt)
        self.assertEqual(dbmap['schema public']['table t1'], expmap)

    def test_column_defaults(self):
        "Map a table with various types and each with a DEFAULT clause"
        ddlstmt = """CREATE TABLE t1 (c1 INTEGER DEFAULT 12345,
                                      c2 NUMERIC DEFAULT 98.76,
                                      c3 REAL DEFAULT 15e-2,
                                      c4 TEXT DEFAULT 'Abc def',
                                      c5 DATE DEFAULT CURRENT_DATE,
                                      c6 TIMESTAMP WITH TIME ZONE
                                         DEFAULT CURRENT_TIMESTAMP,
                                      c7 BOOLEAN DEFAULT FALSE)"""
        expmap = {'columns': [
                    {'c1': {'type': 'integer', 'default': '12345'}},
                    {'c2': {'type': 'numeric', 'default': '98.76'}},
                    {'c3': {'type': 'real', 'default': '0.15'}},
                    {'c4': {'type': 'text', 'default': "'Abc def'::text"}},
                    {'c5': {'type': 'date', 'default': "('now'::text)::date"}},
                    {'c6': {'type': 'timestamp with time zone',
                            'default': 'now()'}},
                    {'c7': {'type': 'boolean', 'default': 'false'}}]}
        dbmap = self.db.execute_and_map(ddlstmt)
        self.assertEqual(dbmap['schema public']['table t1'], expmap)

    def test_map_table_comment(self):
        "Map a table comment"
        self.db.execute(CREATE_STMT)
        expmap = {'columns': [{'c1': {'type': 'integer'}},
                              {'c2': {'type': 'text'}}],
                  'description': 'Test table t1'}
        dbmap = self.db.execute_and_map(COMMENT_STMT)
        self.assertEqual(dbmap['schema public']['table t1'], expmap)

    def test_map_table_comment_quotes(self):
        "Map a table comment with quotes"
        self.db.execute(CREATE_STMT)
        expmap = {'columns': [{'c1': {'type': 'integer'}},
                              {'c2': {'type': 'text'}}],
                  'description': "A \"special\" person's table t1"}
        dbmap = self.db.execute_and_map("COMMENT ON TABLE t1 IS "
                                        "'A \"special\" person''s table t1'")
        self.assertEqual(dbmap['schema public']['table t1'], expmap)

    def test_map_column_comments(self):
        "Map two column comments"
        self.db.execute(CREATE_STMT)
        self.db.execute("COMMENT ON COLUMN t1.c1 IS 'Test column c1 of t1'")
        ddlstmt = "COMMENT ON COLUMN t1.c2 IS 'Test column c2 of t1'"
        expmap = {'columns': [{'c1': {'type': 'integer', 'description':
                                          'Test column c1 of t1'}},
                              {'c2': {'type': 'text', 'description':
                                          'Test column c2 of t1'}}]}
        dbmap = self.db.execute_and_map(ddlstmt)
        self.assertEqual(dbmap['schema public']['table t1'], expmap)

    def test_map_inherit(self):
        "Map a table that inherits from two other tables"
        self.db.execute(CREATE_STMT)
        self.db.execute("CREATE TABLE t2 (c3 integer)")
        ddlstmt = "CREATE TABLE t3 (c4 text) INHERITS (t1, t2)"
        expmap = {'columns': [{'c1': {'type': 'integer', 'inherited': True}},
                              {'c2': {'type': 'text', 'inherited': True}},
                              {'c3': {'type': 'integer', 'inherited': True}},
                              {'c4': {'type': 'text'}}],
                  'inherits': ['t1', 't2']}
        dbmap = self.db.execute_and_map(ddlstmt)
        self.assertEqual(dbmap['schema public']['table t3'], expmap)


class TableToSqlTestCase(PyrseasTestCase):
    """Test SQL generation of table statements from input schemas"""

    def test_create_table(self):
        "Create a two-column table"
<<<<<<< HEAD
        inmap = new_std_map()
=======
        self.db.execute_commit(DROP_STMT)
        inmap = self.std_map()
>>>>>>> fc07f754
        inmap['schema public'].update({'table t1': {
                    'columns': [{'c1': {'type': 'integer'}},
                               {'c2': {'type': 'text'}}]}})
        dbsql = self.db.process_map(inmap)
        self.assertEqual(fix_indent(dbsql[0]), CREATE_STMT)

    def test_create_table_with_defaults(self):
        "Create a table with two column DEFAULTs, one referring to a SEQUENCE"
        self.db.execute_commit("DROP SEQUENCE IF EXISTS t1_c1_seq")
        inmap = self.std_map()
        inmap['schema public'].update({'table t1': {
                    'columns': [{'c1': {
                                'type': 'integer',
                                'not_null': True,
                                'default': "nextval('t1_c1_seq'::regclass)"}},
                                {'c2': {'type': 'text', 'not_null': True}},
                                {'c3': {
                                'type': 'date', 'not_null': True,
                                'default': "('now'::text)::date"}}]},
                                       'sequence t1_c1_seq': {
                    'cache_value': 1, 'increment_by': 1, 'max_value': None,
                    'min_value': None, 'start_value': 1}})
        dbsql = self.db.process_map(inmap)
        self.assertEqual(fix_indent(dbsql[0]),
                         "CREATE TABLE t1 (c1 integer NOT NULL, "
                         "c2 text NOT NULL, "
                         "c3 date NOT NULL DEFAULT ('now'::text)::date)")
        self.assertEqual(fix_indent(dbsql[1]),
                         "CREATE SEQUENCE t1_c1_seq START WITH 1 "
                         "INCREMENT BY 1 NO MAXVALUE NO MINVALUE CACHE 1")
        self.assertEqual(dbsql[2], "ALTER TABLE t1 ALTER COLUMN c1 "
                         "SET DEFAULT nextval('t1_c1_seq'::regclass)")

    def test_bad_table_map(self):
        "Error creating a table with a bad map"
        inmap = self.std_map()
        inmap['schema public'].update({'t1': {
                    'columns': [{'c1': {'type': 'integer'}},
                                {'c2': {'type': 'text'}}]}})
        self.assertRaises(KeyError, self.db.process_map, inmap)

    def test_missing_columns(self):
        "Error creating a table with no columns"
        inmap = self.std_map()
        inmap['schema public'].update({'table t1': {'columns': []}})
        self.assertRaises(ValueError, self.db.process_map, inmap)

    def test_drop_table(self):
        "Drop an existing table"
        self.db.execute_commit(CREATE_STMT)
        inmap = self.std_map()
        dbsql = self.db.process_map(inmap)
        self.assertEqual(dbsql, ["DROP TABLE t1"])

    def test_rename_table(self):
        "Rename an existing table"
        self.db.execute_commit(CREATE_STMT)
        inmap = self.std_map()
        inmap['schema public'].update({'table t2': {
                    'oldname': 't1',
                    'columns': [{'c1': {'type': 'integer'}},
                                {'c2': {'type': 'text'}}]}})
        dbsql = self.db.process_map(inmap)
        self.assertEqual(dbsql, ["ALTER TABLE t1 RENAME TO t2"])

    def test_add_columns(self):
        "Add two new columns to a table"
        self.db.execute_commit(CREATE_STMT)
        inmap = self.std_map()
        inmap['schema public'].update({'table t1': {
                    'columns': [{'c1': {'type': 'integer'}},
                                {'c2': {'type': 'text'}},
                                {'c3': {'type': 'smallint', 'not_null': True}},
                                {'c4': {'type': 'date',
                                        'default': 'now()'}}]}})
        dbsql = self.db.process_map(inmap)
        self.assertEqual(fix_indent(dbsql[0]),
                "ALTER TABLE t1 ADD COLUMN c3 smallint NOT NULL")
        self.assertEqual(fix_indent(dbsql[1]),
                "ALTER TABLE t1 ADD COLUMN c4 date DEFAULT now()")

    def test_set_column_not_null(self):
        "Change a nullable column to NOT NULL"
        self.db.execute_commit(CREATE_STMT)
        inmap = self.std_map()
        inmap['schema public'].update({'table t1': {
                'columns': [{'c1': {'type': 'integer', 'not_null': True}},
                            {'c2': {'type': 'text'}}]}})
        dbsql = self.db.process_map(inmap)
        self.assertEqual(fix_indent(dbsql[0]),
                         "ALTER TABLE t1 ALTER COLUMN c1 SET NOT NULL")

    def test_change_column_types(self):
        "Change the datatypes of two columns"
        self.db.execute_commit(CREATE_STMT)
        inmap = self.std_map()
        inmap['schema public'].update({'table t1': {
                    'columns': [{'c1': {'type': 'bigint'}},
                                {'c2': {'type': 'varchar(25)'}}]}})
        dbsql = self.db.process_map(inmap)
        self.assertEqual(fix_indent(dbsql[0]),
                         "ALTER TABLE t1 ALTER COLUMN c1 TYPE bigint")
        self.assertEqual(fix_indent(dbsql[1]),
                         "ALTER TABLE t1 ALTER COLUMN c2 TYPE varchar(25)")

    def test_drop_column(self):
        "Drop a column from a table"
        self.db.execute_commit("CREATE TABLE t1 (c1 INTEGER, c2 TEXT, "
                               "c3 SMALLINT, c4 DATE)")
        inmap = self.std_map()
        inmap['schema public'].update({'table t1': {
                    'columns': [{'c1': {'type': 'integer'}},
                                {'c2': {'type': 'text'}},
                                {'c4': {'type': 'date',
                                        'default': 'now()'}}]}})
        dbsql = self.db.process_map(inmap)
        self.assertEqual(fix_indent(dbsql[0]), "ALTER TABLE t1 DROP COLUMN c3")

    def test_rename_column(self):
        "Rename a table column"
        self.db.execute_commit(CREATE_STMT)
        inmap = self.std_map()
        inmap['schema public'].update({'table t1': {
                    'columns': [{'c1': {'type': 'integer'}},
                                {'c3': {'type': 'text', 'oldname': 'c2'}}]}})
        dbsql = self.db.process_map(inmap)
        self.assertEqual(dbsql[0], "ALTER TABLE t1 RENAME COLUMN c2 TO c3")


class TableCommentToSqlTestCase(PyrseasTestCase):
    """Test SQL generation of table and column COMMENT statements"""

    def _tblmap(self):
        "Return a table input map with a comment"
        inmap = self.std_map()
        inmap['schema public'].update({'table t1': {
                    'description': 'Test table t1',
                    'columns': [{'c1': {'type': 'integer'}},
                               {'c2': {'type': 'text'}}]}})
        return inmap

    def test_table_with_comment(self):
        "Create a table with a comment"
        dbsql = self.db.process_map(self._tblmap())
        self.assertEqual(fix_indent(dbsql[0]), CREATE_STMT)
        self.assertEqual(dbsql[1], COMMENT_STMT)

    def test_comment_on_table(self):
        "Create a comment for an existing table"
        self.db.execute_commit(CREATE_STMT)
        dbsql = self.db.process_map(self._tblmap())
        self.assertEqual(dbsql, [COMMENT_STMT])

    def test_table_comment_quotes(self):
        "Create a table comment with quotes"
        self.db.execute_commit(CREATE_STMT)
        inmap = self._tblmap()
        inmap['schema public']['table t1']['description'] = \
            "A \"special\" person's table t1"
        dbsql = self.db.process_map(inmap)
        self.assertEqual(dbsql, ["COMMENT ON TABLE t1 IS "
                                 "'A \"special\" person''s table t1'"])

    def test_drop_table_comment(self):
        "Drop a comment on an existing table"
        self.db.execute(CREATE_STMT)
        self.db.execute_commit(COMMENT_STMT)
        inmap = self._tblmap()
        del inmap['schema public']['table t1']['description']
        dbsql = self.db.process_map(inmap)
        self.assertEqual(dbsql, ["COMMENT ON TABLE t1 IS NULL"])

    def test_change_table_comment(self):
        "Change existing comment on a table"
        self.db.execute(CREATE_STMT)
        self.db.execute_commit(COMMENT_STMT)
        inmap = self._tblmap()
        inmap['schema public']['table t1'].update(
            {'description': 'Changed table t1'})
        dbsql = self.db.process_map(inmap)
        self.assertEqual(dbsql, ["COMMENT ON TABLE t1 IS 'Changed table t1'"])

    def test_create_column_comments(self):
        "Create a table with column comments"
        inmap = self._tblmap()
        inmap['schema public']['table t1']['columns'][0]['c1'].update(
            description='Test column c1')
        inmap['schema public']['table t1']['columns'][1]['c2'].update(
            description='Test column c2')
        dbsql = self.db.process_map(inmap)
        self.assertEqual(fix_indent(dbsql[0]), CREATE_STMT)
        self.assertEqual(dbsql[1], COMMENT_STMT)
        self.assertEqual(dbsql[2],
                         "COMMENT ON COLUMN t1.c1 IS 'Test column c1'")
        self.assertEqual(dbsql[3],
                         "COMMENT ON COLUMN t1.c2 IS 'Test column c2'")

    def test_add_column_comment(self):
        "Add a column comment to an existing table"
        inmap = self._tblmap()
        inmap['schema public']['table t1']['columns'][0]['c1'].update(
            description='Test column c1')
        self.db.execute(CREATE_STMT)
        self.db.execute_commit(COMMENT_STMT)
        dbsql = self.db.process_map(inmap)
        self.assertEqual(dbsql[0],
                         "COMMENT ON COLUMN t1.c1 IS 'Test column c1'")

    def test_add_column_with_comment(self):
        "Add a commented column to an existing table"
        inmap = self._tblmap()
        inmap['schema public']['table t1']['columns'].append({'c3': {
            'description': 'Test column c3', 'type': 'integer'}})
        self.db.execute(CREATE_STMT)
        self.db.execute_commit(COMMENT_STMT)
        dbsql = self.db.process_map(inmap)
        self.assertEqual(fix_indent(dbsql[0]),
                         "ALTER TABLE t1 ADD COLUMN c3 integer")
        self.assertEqual(dbsql[1],
                         "COMMENT ON COLUMN t1.c3 IS 'Test column c3'")

    def test_drop_column_comment(self):
        "Drop a column comment on an existing table"
        inmap = self._tblmap()
        self.db.execute(CREATE_STMT)
        self.db.execute(COMMENT_STMT)
        self.db.execute_commit("COMMENT ON COLUMN t1.c1 IS 'Test column c1'")
        dbsql = self.db.process_map(inmap)
        self.assertEqual(dbsql[0],
                         "COMMENT ON COLUMN t1.c1 IS NULL")

    def test_change_column_comment(self):
        "Add a column comment to an existing table"
        inmap = self._tblmap()
        inmap['schema public']['table t1']['columns'][0]['c1'].update(
            description='Changed column c1')
        self.db.execute(CREATE_STMT)
        self.db.execute_commit(COMMENT_STMT)
        dbsql = self.db.process_map(inmap)
        self.assertEqual(dbsql[0],
                         "COMMENT ON COLUMN t1.c1 IS 'Changed column c1'")


class TableInheritToSqlTestCase(PyrseasTestCase):
    """Test SQL generation of table inheritance statements"""

    def test_table_inheritance(self):
        "Create a table that inherits from another"
<<<<<<< HEAD
        inmap = new_std_map()
=======
        self.db.execute_commit(DROP_STMT)
        inmap = self.std_map()
>>>>>>> fc07f754
        inmap['schema public'].update({'table t1': {
                    'columns': [{'c1': {'type': 'integer'}},
                               {'c2': {'type': 'text'}}]}})
        inmap['schema public'].update({'table t2': {
                    'columns': [{'c1': {'type': 'integer', 'inherited': True}},
                                {'c2': {'type': 'text', 'inherited': True}},
                                {'c3': {'type': 'numeric'}}],
                    'inherits': ['t1']}})
        dbsql = self.db.process_map(inmap)
        self.assertEqual(fix_indent(dbsql[0]), CREATE_STMT)
        self.assertEqual(fix_indent(dbsql[1]), "CREATE TABLE t2 (c3 numeric) "
                         "INHERITS (t1)")

    def test_drop_inherited(self):
        "Drop tables that inherit from others"
        self.db.execute(CREATE_STMT)
        self.db.execute("CREATE TABLE t2 (c3 numeric) INHERITS (t1)")
        self.db.execute_commit("CREATE TABLE t3 (c4 date) INHERITS (t2)")
        inmap = self.std_map()
        dbsql = self.db.process_map(inmap)
        self.assertEqual(dbsql, ["DROP TABLE t3", "DROP TABLE t2",
                                 "DROP TABLE t1"])


def suite():
    tests = unittest.TestLoader().loadTestsFromTestCase(TableToMapTestCase)
    tests.addTest(unittest.TestLoader().loadTestsFromTestCase(
            TableToSqlTestCase))
    tests.addTest(unittest.TestLoader().loadTestsFromTestCase(
            TableCommentToSqlTestCase))
    tests.addTest(unittest.TestLoader().loadTestsFromTestCase(
            TableInheritToSqlTestCase))
    return tests

if __name__ == '__main__':
    unittest.main(defaultTest='suite')<|MERGE_RESOLUTION|>--- conflicted
+++ resolved
@@ -200,12 +200,7 @@
 
     def test_create_table(self):
         "Create a two-column table"
-<<<<<<< HEAD
-        inmap = new_std_map()
-=======
-        self.db.execute_commit(DROP_STMT)
-        inmap = self.std_map()
->>>>>>> fc07f754
+        inmap = self.std_map()
         inmap['schema public'].update({'table t1': {
                     'columns': [{'c1': {'type': 'integer'}},
                                {'c2': {'type': 'text'}}]}})
@@ -454,12 +449,7 @@
 
     def test_table_inheritance(self):
         "Create a table that inherits from another"
-<<<<<<< HEAD
-        inmap = new_std_map()
-=======
-        self.db.execute_commit(DROP_STMT)
-        inmap = self.std_map()
->>>>>>> fc07f754
+        inmap = self.std_map()
         inmap['schema public'].update({'table t1': {
                     'columns': [{'c1': {'type': 'integer'}},
                                {'c2': {'type': 'text'}}]}})
