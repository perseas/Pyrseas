--- conflicted
+++ resolved
@@ -1,15 +1,14 @@
 {
-<<<<<<< HEAD
   "name": "Pyrseas",
   "abstract": "Utilities to assist in database schema versioning",
-  "description": "Pyrseas provides utilities to describe a PostgreSQL database schema as YAML, to verify the schema against the same or a different database and to generate SQL that will modify the schema to match the YAML description.  Supports PostgreSQL 9.3, 9.4, 9.5, 9.6 and 10. Thanks to Joe Abbate and everyone else who contributed to Pyrseas",
-  "version": "0.8.8",
+  "description": "Pyrseas provides utilities to describe a PostgreSQL database schema as YAML, to verify the schema against the same or a different database and to generate SQL that will modify the schema to match the YAML description.  Supports PostgreSQL 9.4, 9.5, 9.6, 10 and 11. Thanks to Joe Abbate and everyone else who contributed to Pyrseas",
+  "version": "0.9.1",
   "maintainer": "David Chang <dchang@devoted.com>",
   "license": "bsd",
   "prereqs": {
     "runtime": {
       "requires": {
-        "PostgreSQL": "9.3.0"
+        "PostgreSQL": "9.4.0"
       }
     }
   },
@@ -17,19 +16,19 @@
     "augmentdb": {
       "file": "pyrseas/augmentdb.py",
       "docfile": "docs/augmentdb.rst",
-      "version": "0.8.8",
+      "version": "0.9.1",
       "abstract": "Generates an augmented YAML description of a Postgres database from its catalogs and an augmentation specification"
     },
     "dbtoyaml": {
       "file": "pyrseas/dbtoyaml.py",
       "docfile": "docs/dbtoyaml.rst",
-      "version": "0.8.8",
+      "version": "0.9.1",
       "abstract": "Outputs a YAML description of a Postgres database's tables and other objects (metadata), suitable for storing in a version control repository"
     },
     "yamltodb": {
       "file": "pyrseas/yamltodb.py",
       "docfile": "docs/yamltodb.rst",
-      "version": "0.8.8",
+      "version": "0.9.1",
       "abstract": "Generates SQL statements to modify a database so that it will match an input YAML/JSON specification"
     }
   },
@@ -49,62 +48,10 @@
     "version": "1.0.0",
     "url": "http://pgxn.org/meta/spec.txt"
   },
-  "tags": ["version control", "yaml", "database version control", "schema versioning"]
-=======
-   "name": "Pyrseas",
-   "abstract": "Utilities to assist in database schema versioning",
-   "description": "Pyrseas provides utilities to describe a PostgreSQL database schema as YAML, to verify the schema against the same or a different database and to generate SQL that will modify the schema to match the YAML description.  Supports PostgreSQL 9.4, 9.5, 9.6, 10 and 11.",
-   "version": "0.9.1",
-   "maintainer": "Joe Abbate <jma@freedomcircle.com>",
-   "license": "bsd",
-   "prereqs": {
-      "runtime": {
-         "requires": {
-            "PostgreSQL": "9.4.0"
-         }
-      }
-   },
-   "provides": {
-     "augmentdb": {
-       "file": "pyrseas/augmentdb.py",
-       "docfile": "docs/augmentdb.rst",
-       "version": "0.9.1",
-       "abstract": "Generates an augmented YAML description of a Postgres database from its catalogs and an augmentation specification"
-     },
-     "dbtoyaml": {
-       "file": "pyrseas/dbtoyaml.py",
-       "docfile": "docs/dbtoyaml.rst",
-       "version": "0.9.1",
-       "abstract": "Outputs a YAML description of a Postgres database's tables and other objects (metadata), suitable for storing in a version control repository"
-     },
-     "yamltodb": {
-       "file": "pyrseas/yamltodb.py",
-       "docfile": "docs/yamltodb.rst",
-       "version": "0.9.1",
-       "abstract": "Generates SQL statements to modify a database so that it will match an input YAML/JSON specification"
-     }
-   },
-   "resources": {
-      "homepage": "https://perseas.github.io/",
-      "bugtracker": {
-         "web": "https://github.com/perseas/Pyrseas/issues"
-      },
-      "repository": {
-        "url":  "git://github.com/perseas/Pyrseas.git",
-        "web":  "https://github.com/perseas/Pyrseas",
-        "type": "git"
-      }
-   },
-   "generated_by": "Joe Abbate",
-   "meta-spec": {
-      "version": "1.0.0",
-      "url": "http://pgxn.org/meta/spec.txt"
-   },
-   "tags": [
-      "version control",
-      "yaml",
-      "database version control",
-      "schema versioning"
+  "tags": [
+    "version control",
+    "yaml",
+    "database version control",
+    "schema versioning"
    ]
->>>>>>> 7fd84a2b
 }