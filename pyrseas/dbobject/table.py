# -*- coding: utf-8 -*-
"""
    pyrseas.table
    ~~~~~~~~~~~~~

    This module defines four classes: DbClass derived from
    DbSchemaObject, Sequence and Table derived from DbClass, and
    ClassDict derived from DbObjectDict.
"""
import sys

from pyrseas.dbobject import DbObjectDict, DbSchemaObject
from pyrseas.dbobject import quote_id, split_schema_obj
from constraint import CheckConstraint, PrimaryKey, ForeignKey, \
    UniqueConstraint

MAX_BIGINT = 9223372036854775807L


class DbClass(DbSchemaObject):
    """A table, sequence or view"""

    keylist = ['schema', 'name']


class Sequence(DbClass):
    "A sequence generator definition"

    objtype = "SEQUENCE"

    def get_attrs(self, dbconn):
        """Get the attributes for the sequence

        :param dbconn: a DbConnection object
        """
        data = dbconn.fetchone(
            """SELECT start_value, increment_by, max_value, min_value,
                      cache_value
               FROM %s.%s""" % (quote_id(self.schema), quote_id(self.name)))
        for key, val in data.items():
            setattr(self, key, val)

    def get_dependent_table(self, dbconn):
        """Get the table and column name that uses or owns the sequence

        :param dbconn: a DbConnection object
        """
        data = dbconn.fetchone(
            """SELECT refobjid::regclass, refobjsubid
               FROM pg_depend
               WHERE objid = '%s'::regclass
                 AND refclassid = 'pg_class'::regclass""" % self.qualname())
        if data:
            (sch, self.owner_table) = split_schema_obj(data[0], self.schema)
            self.owner_column = data[1]
            return
        data = dbconn.fetchone(
            """SELECT adrelid::regclass
               FROM pg_attrdef a JOIN pg_depend ON (a.oid = objid)
               WHERE refobjid = '%s'::regclass
               AND classid = 'pg_attrdef'::regclass""" % self.qualname())
        if data:
            (sch, self.dependent_table) = split_schema_obj(
                data[0], self.schema)

    def to_map(self):
        """Convert a sequence definition to a YAML-suitable format

        :return: dictionary
        """
        seq = {}
        for key, val in self.__dict__.items():
            if key in self.keylist or key == 'dependent_table':
                continue
            if key == 'max_value' and val == MAX_BIGINT:
                seq[key] = None
            elif key == 'min_value' and val == 1:
                seq[key] = None
            elif val <= sys.maxint:
                seq[key] = int(val)
            else:
                seq[key] = str(val)
        return {self.extern_key(): seq}

    def create(self):
        """Return a SQL statement to CREATE the sequence

        :return: SQL statements
        """
        stmts = []
        maxval = self.max_value and ("MAXVALUE %d" % self.max_value) \
            or "NO MAXVALUE"
        minval = self.min_value and ("MINVALUE %d" % self.min_value) \
            or "NO MINVALUE"
        stmts.append("""CREATE SEQUENCE %s
    START WITH %d
    INCREMENT BY %d
    %s
    %s
    CACHE %d""" % (self.qualname(), self.start_value, self.increment_by,
                   maxval, minval, self.cache_value))
        if hasattr(self, 'description'):
            stmts.append(self.comment())
        return stmts

    def add_owner(self):
        """Return statement to ALTER the sequence to indicate its owner table

        :return: SQL statement
        """
        stmts = []
        pth = self.set_search_path()
        if pth:
            stmts.append(pth)
        stmts.append("ALTER SEQUENCE %s OWNED BY %s.%s" % (
                quote_id(self.name), quote_id(self.owner_table),
                quote_id(self.owner_column)))
        return stmts

    def diff_map(self, inseq):
        """Generate SQL to transform an existing sequence

        :param inseq: a YAML map defining the new sequence
        :return: list of SQL statements

        Compares the sequence to an input sequence and generates SQL
        statements to transform it into the one represented by the
        input.
        """
        stmts = []
        stmt = ""
        if self.start_value != inseq.start_value:
            stmt += " START WITH %d" % inseq.start_value
        if self.increment_by != inseq.increment_by:
            stmt += " INCREMENT BY %d" % inseq.increment_by
        maxval = self.max_value
        if maxval == MAX_BIGINT:
            maxval = None
        if maxval != inseq.max_value:
            stmt += inseq.max_value and (" MAXVALUE %d" % inseq.max_value) \
                or " NO MAXVALUE"
        minval = self.min_value
        if minval == 1:
            minval = None
        if minval != inseq.min_value:
            stmt += inseq.min_value and (" MINVALUE %d" % inseq.min_value) \
                or " NO MINVALUE"
        if self.cache_value != inseq.cache_value:
            stmt += " CACHE %d" % inseq.cache_value
        if stmt:
            stmts.append("ALTER SEQUENCE %s" % self.qualname() + stmt)
        stmts.append(self.diff_description(inseq))
        return stmts


class Table(DbClass):
    """A database table definition

    A table is identified by its schema name and table name.  It should
    have a list of columns.  It may have a primary_key, zero or more
    foreign_keys, zero or more unique_constraints, and zero or more
    indexes.
    """

    objtype = "TABLE"

    def column_names(self):
        """Return a list of column names in the table

        :return: list
        """
        return [c.name for c in self.columns]

    def to_map(self, dbschemas):
        """Convert a table to a YAML-suitable format

        :param dbschemas: database dictionary of schemas
        :return: dictionary
        """
        if not hasattr(self, 'columns'):
            return
        cols = []
        for i in range(len(self.columns)):
            col = self.columns[i].to_map()
            if col:
                cols.append(col)
        tbl = {'columns': cols}
        if hasattr(self, 'description'):
            tbl.update(description=self.description)
        if hasattr(self, 'check_constraints'):
            if not 'check_constraints' in tbl:
                tbl.update(check_constraints={})
            for k in self.check_constraints.values():
                tbl['check_constraints'].update(
                    self.check_constraints[k.name].to_map(self.column_names()))
        if hasattr(self, 'primary_key'):
            tbl.update(primary_key=self.primary_key.to_map(
                    self.column_names()))
        if hasattr(self, 'foreign_keys'):
            if not 'foreign_keys' in tbl:
                tbl['foreign_keys'] = {}
            for k in self.foreign_keys.values():
                tbls = dbschemas[k.ref_schema].tables
                tbl['foreign_keys'].update(self.foreign_keys[k.name].to_map(
                        self.column_names(),
                        tbls[self.foreign_keys[k.name].ref_table]. \
                            column_names()))
        if hasattr(self, 'unique_constraints'):
            if not 'unique_constraints' in tbl:
                tbl.update(unique_constraints={})
            for k in self.unique_constraints.values():
                tbl['unique_constraints'].update(
                    self.unique_constraints[k.name].to_map(
                        self.column_names()))
        if hasattr(self, 'indexes'):
            if not 'indexes' in tbl:
                tbl['indexes'] = {}
            for k in self.indexes.values():
                tbl['indexes'].update(self.indexes[k.name].to_map(
                        self.column_names()))
        if hasattr(self, 'inherits'):
            if not 'inherits' in tbl:
                tbl['inherits'] = self.inherits
        if hasattr(self, 'rules'):
            if not 'rules' in tbl:
                tbl['rules'] = {}
            for k in self.rules.values():
                tbl['rules'].update(self.rules[k.name].to_map())
        if hasattr(self, 'triggers'):
            if not 'triggers' in tbl:
                tbl['triggers'] = {}
            for k in self.triggers.values():
                tbl['triggers'].update(self.triggers[k.name].to_map())

        return {self.extern_key(): tbl}

    def create(self):
        """Return SQL statements to CREATE the table

        :return: SQL statements
        """
        stmts = []
        if hasattr(self, 'created'):
            return stmts
        cols = []
        for col in self.columns:
            if not (hasattr(col, 'inherited') and col.inherited):
                cols.append("    " + col.add()[0])
        inhclause = ''
        if hasattr(self, 'inherits'):
            inhclause = " INHERITS (%s)" % ", ".join(t for t in self.inherits)
        stmts.append("CREATE TABLE %s (\n%s)%s" % (
                self.qualname(), ",\n".join(cols), inhclause))
        if hasattr(self, 'description'):
            stmts.append(self.comment())
        for col in self.columns:
            if hasattr(col, 'description'):
                stmts.append(col.comment())
        self.created = True
        return stmts

    def drop(self):
        """Return a SQL DROP statement for the table

        :return: SQL statement
        """
        stmts = []
        if not hasattr(self, 'dropped') or not self.dropped:
            if hasattr(self, 'dependent_funcs'):
                for fnc in self.dependent_funcs:
                    stmts.append(fnc.drop())
            self.dropped = True
            stmts.append("DROP TABLE %s" % self.identifier())
        return stmts

    def diff_map(self, intable):
        """Generate SQL to transform an existing table

        :param intable: a YAML map defining the new table
        :return: list of SQL statements

        Compares the table to an input table and generates SQL
        statements to transform it into the one represented by the
        input.
        """
        stmts = []
        if not hasattr(intable, 'columns'):
            raise KeyError("Table '%s' has no columns" % intable.name)
        colnames = [col.name for col in self.columns
                    if not hasattr(col, 'dropped')]
        dbcols = len(colnames)

        base = "ALTER TABLE %s\n    " % self.qualname()
        # check input columns
        for (num, incol) in enumerate(intable.columns):
            if hasattr(incol, 'oldname'):
                assert(self.columns[num].name == incol.oldname)
                stmts.append(self.columns[num].rename(incol.name))
            # add new columns
            if num >= dbcols:
                (stmt, descr) = incol.add()
                stmts.append(base + "ADD COLUMN %s" % stmt)
                if descr:
                    stmts.append(descr)
            # check existing columns
            elif self.columns[num].name == incol.name:
                (stmt, descr) = self.columns[num].diff_map(incol)
                if stmt:
                    stmts.append(base + stmt)
<<<<<<< HEAD
                if descr:
                    stmts.append(descr)
        # check existing columns that may be out of order
        cols = [col for col in self.columns if not hasattr(col, 'dropped')]
        innames = [col.name for col in intable.columns]
        numincols = len(intable.columns)
        for (num, col) in enumerate(cols):
            if num < numincols:
                break
            if cols[num].name != intable.columns[num].name:
                if cols[num].name not in innames:
                    stmts.append(base + "ADD COLUMN %s" %
                                 intable.columns[num].add())
=======
            elif incol.name not in colnames:
                stmts.append(base + "ADD COLUMN %s" % incol.add())
>>>>>>> 7fc6ace0

        stmts.append(self.diff_description(intable))

        return stmts


class View(DbClass):
    """A database view definition

    A view is identified by its schema name and view name.
    """

    objtype = "VIEW"

    def create(self, newdefn=None):
        """Return SQL statements to CREATE the table

        :return: SQL statements
        """
        stmts = []
        defn = newdefn or self.definition
        if defn[-1:] == ';':
            defn = defn[:-1]
        stmts.append("CREATE%s VIEW %s AS\n   %s" % (
                newdefn and " OR REPLACE" or '', self.qualname(), defn))
        if hasattr(self, 'description'):
            stmts.append(self.comment())
        return stmts

    def diff_map(self, inview):
        """Generate SQL to transform an existing view

        :param inview: a YAML map defining the new view
        :return: list of SQL statements

        Compares the view to an input view and generates SQL
        statements to transform it into the one represented by the
        input.
        """
        stmts = []
        if self.definition != inview.definition:
            stmts.append(self.create(inview.definition))
        stmts.append(self.diff_description(inview))
        return stmts


class ClassDict(DbObjectDict):
    "The collection of tables and similar objects in a database"

    cls = DbClass
    query = \
        """SELECT nspname AS schema, relname AS name, relkind AS kind,
                  CASE WHEN relkind = 'v' THEN pg_get_viewdef(c.oid, TRUE)
                       ELSE '' END AS definition,
                  obj_description(c.oid, 'pg_class') AS description
           FROM pg_class c
                JOIN pg_namespace ON (relnamespace = pg_namespace.oid)
           WHERE relkind in ('r', 'S', 'v')
                 AND (nspname != 'pg_catalog'
                      AND nspname != 'information_schema')
           ORDER BY nspname, relname"""

    inhquery = \
        """SELECT inhrelid::regclass AS sub, inhparent::regclass AS parent,
                  inhseqno
           FROM pg_inherits
           ORDER BY 1, 3"""

    def _from_catalog(self):
        """Initialize the dictionary of tables by querying the catalogs"""
        for table in self.fetch():
            sch, tbl = table.key()
            kind = table.kind
            del table.kind
            if kind == 'r':
                self[(sch, tbl)] = Table(**table.__dict__)
            elif kind == 'S':
                self[(sch, tbl)] = inst = Sequence(**table.__dict__)
                inst.get_attrs(self.dbconn)
                inst.get_dependent_table(self.dbconn)
            elif kind == 'v':
                self[(sch, tbl)] = View(**table.__dict__)
        for (tbl, partbl, num) in self.dbconn.fetchall(self.inhquery):
            (sch, tbl) = split_schema_obj(tbl)
            table = self[(sch, tbl)]
            if not hasattr(table, 'inherits'):
                table.inherits = []
            table.inherits.append(partbl)

    def from_map(self, schema, inobjs, newdb):
        """Initalize the dictionary of tables by converting the input map

        :param schema: schema owning the tables
        :param inobjs: YAML map defining the schema objects
        :param newdb: collection of dictionaries defining the database
        """
        for k in inobjs.keys():
            (objtype, spc, key) = k.partition(' ')
            if spc != ' ' or objtype not in ['table', 'sequence', 'view']:
                raise KeyError("Unrecognized object type: %s" % k)
            if objtype == 'table':
                self[(schema.name, key)] = table = Table(
                    schema=schema.name, name=key)
                intable = inobjs[k]
                if not intable:
                    raise ValueError("Table '%s' has no specification" % k)
                try:
                    newdb.columns.from_map(table, intable['columns'])
                except KeyError, exc:
                    exc.args = ("Table '%s' has no columns" % key, )
                    raise
                if 'inherits' in intable:
                    table.inherits = intable['inherits']
                if 'oldname' in intable:
                    table.oldname = intable['oldname']
                newdb.constraints.from_map(table, intable)
                if 'indexes' in intable:
                    newdb.indexes.from_map(table, intable['indexes'])
                if 'rules' in intable:
                    newdb.rules.from_map(table, intable['rules'])
                if 'triggers' in intable:
                    newdb.triggers.from_map(table, intable['triggers'])
                if 'description' in intable:
                    table.description = intable['description']
            elif objtype == 'sequence':
                self[(schema.name, key)] = seq = Sequence(
                    schema=schema.name, name=key)
                inseq = inobjs[k]
                if not inseq:
                    raise ValueError("Sequence '%s' has no specification" % k)
                for attr, val in inseq.items():
                    setattr(seq, attr, val)
                if 'oldname' in inseq:
                    seq.oldname = inseq['oldname']
            elif objtype == 'view':
                self[(schema.name, key)] = view = View(
                    schema=schema.name, name=key)
                inview = inobjs[k]
                if not inview:
                    raise ValueError("View '%s' has no specification" % k)
                for attr, val in inview.items():
                    setattr(view, attr, val)
                if 'oldname' in inview:
                    view.oldname = inview['oldname']
            else:
                raise KeyError("Unrecognized object type: %s" % k)

    def link_refs(self, dbcolumns, dbconstrs, dbindexes, dbrules, dbtriggers):
        """Connect columns, constraints, etc. to their respective tables

        :param dbcolumns: dictionary of columns
        :param dbconstrs: dictionary of constraints
        :param dbindexes: dictionary of indexes
        :param dbrules: dictionary of rules
        :param dbtriggers: dictionary of triggers

        Links each list of table columns in `dbcolumns` to the
        corresponding table. Fills the `foreign_keys`,
        `unique_constraints`, `indexes` and `triggers` dictionaries
        for each table by traversing the `dbconstrs`, `dbindexes` and
        `dbtriggers` dictionaries, which are keyed by schema, table
        and constraint, index or trigger name.
        """
        for (sch, tbl) in dbcolumns.keys():
            if (sch, tbl) in self:
                assert isinstance(self[(sch, tbl)], Table)
                self[(sch, tbl)].columns = dbcolumns[(sch, tbl)]
                for col in dbcolumns[(sch, tbl)]:
                    col._table = self[(sch, tbl)]
        for (sch, tbl) in self.keys():
            table = self[(sch, tbl)]
            if isinstance(table, Sequence) and hasattr(table, 'owner_table'):
                if isinstance(table.owner_column, int):
                    table.owner_column = self[(sch, table.owner_table)]. \
                        column_names()[table.owner_column - 1]
            elif isinstance(table, Table) and hasattr(table, 'inherits'):
                for partbl in table.inherits:
                    (parsch, partbl) = split_schema_obj(partbl)
                    assert self[(parsch, partbl)]
                    parent = self[(parsch, partbl)]
                    if not hasattr(parent, 'descendants'):
                        parent.descendants = []
                    parent.descendants.append(table)
        for (sch, tbl, cns) in dbconstrs.keys():
            constr = dbconstrs[(sch, tbl, cns)]
            if hasattr(constr, 'target'):
                continue
            assert self[(sch, tbl)]
            constr._table = table = self[(sch, tbl)]
            if isinstance(constr, CheckConstraint):
                if not hasattr(table, 'check_constraints'):
                    table.check_constraints = {}
                table.check_constraints.update({cns: constr})
            elif isinstance(constr, PrimaryKey):
                table.primary_key = constr
            elif isinstance(constr, ForeignKey):
                if not hasattr(table, 'foreign_keys'):
                    table.foreign_keys = {}
                # link referenced and referrer
                constr.references = self[(constr.ref_schema, constr.ref_table)]
                # TODO: there can be more than one
                self[(constr.ref_schema, constr.ref_table)].referred_by = \
                    constr
                table.foreign_keys.update({cns: constr})
            elif isinstance(constr, UniqueConstraint):
                if not hasattr(table, 'unique_constraints'):
                    table.unique_constraints = {}
                table.unique_constraints.update({cns: constr})
        for (sch, tbl, idx) in dbindexes.keys():
            assert self[(sch, tbl)]
            table = self[(sch, tbl)]
            if not hasattr(table, 'indexes'):
                table.indexes = {}
            table.indexes.update({idx: dbindexes[(sch, tbl, idx)]})
        for (sch, tbl, rul) in dbrules.keys():
            assert self[(sch, tbl)]
            table = self[(sch, tbl)]
            if not hasattr(table, 'rules'):
                table.rules = {}
            table.rules.update({rul: dbrules[(sch, tbl, rul)]})
            dbrules[(sch, tbl, rul)]._table = self[(sch, tbl)]
        for (sch, tbl, trg) in dbtriggers.keys():
            assert self[(sch, tbl)]
            table = self[(sch, tbl)]
            if not hasattr(table, 'triggers'):
                table.triggers = {}
            table.triggers.update({trg: dbtriggers[(sch, tbl, trg)]})
            dbtriggers[(sch, tbl, trg)]._table = self[(sch, tbl)]

    def _rename(self, obj, objtype):
        """Process a RENAME"""
        stmt = ''
        oldname = obj.oldname
        try:
            stmt = self[(obj.schema, oldname)].rename(obj.name)
            self[(obj.schema, obj.name)] = self[(obj.schema, oldname)]
            del self[(obj.schema, oldname)]
        except KeyError, exc:
            exc.args = ("Previous name '%s' for %s '%s' not found" % (
                    oldname, objtype, obj.name), )
            raise
        return stmt

    def diff_map(self, intables):
        """Generate SQL to transform existing tables and sequences

        :param intables: a YAML map defining the new tables/sequences
        :return: list of SQL statements

        Compares the existing table/sequence definitions, as fetched
        from the catalogs, to the input map and generates SQL
        statements to transform the tables/sequences accordingly.
        """
        stmts = []
        # first pass: sequences owned by a table
        for (sch, seq) in intables.keys():
            inseq = intables[(sch, seq)]
            if not isinstance(inseq, Sequence) or \
                    not hasattr(inseq, 'owner_table'):
                continue
            if (sch, seq) not in self:
                if hasattr(inseq, 'oldname'):
                    stmts.append(self._rename(inseq, "sequence"))
                else:
                    # create new sequence
                    stmts.append(inseq.create())

        # check input tables
        inhstack = []
        for (sch, tbl) in intables.keys():
            intable = intables[(sch, tbl)]
            if not isinstance(intable, Table):
                continue
            # does it exist in the database?
            if (sch, tbl) not in self:
                if not hasattr(intable, 'oldname'):
                    # create new table
                    if hasattr(intable, 'inherits'):
                        inhstack.append(intable)
                    else:
                        stmts.append(intable.create())
                else:
                    stmts.append(self._rename(intable, "table"))
        while len(inhstack):
            intable = inhstack.pop()
            createit = True
            for partbl in intable.inherits:
                if intables[split_schema_obj(partbl)] in inhstack:
                    createit = False
            if createit:
                stmts.append(intable.create())
            else:
                inhstack.insert(0, intable)

        # check input views
        for (sch, tbl) in intables.keys():
            intable = intables[(sch, tbl)]
            if not isinstance(intable, View):
                continue
            # does it exist in the database?
            if (sch, tbl) not in self:
                if hasattr(intable, 'oldname'):
                    stmts.append(self._rename(intable, "view"))
                else:
                    # create new view
                    stmts.append(intable.create())

        # second pass: input sequences not owned by tables
        for (sch, seq) in intables.keys():
            inseq = intables[(sch, seq)]
            if not isinstance(inseq, Sequence):
                continue
            # does it exist in the database?
            if (sch, seq) not in self:
                if hasattr(inseq, 'oldname'):
                    stmts.append(self._rename(inseq, "sequence"))
                elif hasattr(inseq, 'owner_table'):
                    stmts.append(inseq.add_owner())
                else:
                    # create new sequence
                    stmts.append(inseq.create())

        # check database tables, sequences and views
        for (sch, tbl) in self.keys():
            table = self[(sch, tbl)]
            # if missing, mark it for dropping
            if (sch, tbl) not in intables:
                table.dropped = False
            else:
                # check table/sequence/view objects
                stmts.append(table.diff_map(intables[(sch, tbl)]))

        # now drop the marked tables
        for (sch, tbl) in self.keys():
            table = self[(sch, tbl)]
            if isinstance(table, Sequence) and hasattr(table, 'owner_table'):
                continue
            if hasattr(table, 'dropped') and not table.dropped:
                # first, drop all foreign keys
                if hasattr(table, 'foreign_keys'):
                    for fgn in table.foreign_keys:
                        stmts.append(table.foreign_keys[fgn].drop())
                # and drop the triggers
                if hasattr(table, 'triggers'):
                    for trg in table.triggers:
                        stmts.append(table.triggers[trg].drop())
                if hasattr(table, 'rules'):
                    for rul in table.rules:
                        stmts.append(table.rules[rul].drop())
                # drop views
                if isinstance(table, View):
                    stmts.append(table.drop())

        inhstack = []
        for (sch, tbl) in self.keys():
            table = self[(sch, tbl)]
            if (isinstance(table, Sequence) \
                    and (hasattr(table, 'owner_table') \
                             or hasattr(table, 'dependent_table'))) \
                             or isinstance(table, View):
                continue
            if hasattr(table, 'dropped') and not table.dropped:
                # next, drop other subordinate objects
                if hasattr(table, 'check_constraints'):
                    for chk in table.check_constraints:
                        stmts.append(table.check_constraints[chk].drop())
                if hasattr(table, 'unique_constraints'):
                    for unq in table.unique_constraints:
                        stmts.append(table.unique_constraints[unq].drop())
                if hasattr(table, 'indexes'):
                    for idx in table.indexes:
                        stmts.append(table.indexes[idx].drop())
                if hasattr(table, 'rules'):
                    for rul in table.rules:
                        stmts.append(table.rules[rul].drop())
                if hasattr(table, 'primary_key'):
                    # TODO there can be more than one referred_by
                    if hasattr(table, 'referred_by'):
                        stmts.append(table.referred_by.drop())
                    stmts.append(table.primary_key.drop())
                # finally, drop the table itself
                if hasattr(table, 'descendants'):
                    inhstack.append(table)
                else:
                    stmts.append(table.drop())
        while len(inhstack):
            table = inhstack.pop()
            dropit = True
            for childtbl in table.descendants:
                if self[(childtbl.schema, childtbl.name)] in inhstack:
                    dropit = False
            if dropit:
                stmts.append(table.drop())
            else:
                inhstack.insert(0, table)
        for (sch, tbl) in self.keys():
            table = self[(sch, tbl)]
            if isinstance(table, Sequence) \
                    and hasattr(table, 'dependent_table') \
                    and hasattr(table, 'dropped') and not table.dropped:
                stmts.append(table.drop())

        # last pass to deal with nextval DEFAULTs
        for (sch, tbl) in intables.keys():
            intable = intables[(sch, tbl)]
            if not isinstance(intable, Table):
                continue
            if (sch, tbl) not in self:
                for col in intable.columns:
                    if hasattr(col, 'default') \
                            and col.default.startswith('nextval'):
                        stmts.append(col.set_sequence_default())

        return stmts<|MERGE_RESOLUTION|>--- conflicted
+++ resolved
@@ -307,24 +307,13 @@
                 (stmt, descr) = self.columns[num].diff_map(incol)
                 if stmt:
                     stmts.append(base + stmt)
-<<<<<<< HEAD
                 if descr:
                     stmts.append(descr)
-        # check existing columns that may be out of order
-        cols = [col for col in self.columns if not hasattr(col, 'dropped')]
-        innames = [col.name for col in intable.columns]
-        numincols = len(intable.columns)
-        for (num, col) in enumerate(cols):
-            if num < numincols:
-                break
-            if cols[num].name != intable.columns[num].name:
-                if cols[num].name not in innames:
-                    stmts.append(base + "ADD COLUMN %s" %
-                                 intable.columns[num].add())
-=======
             elif incol.name not in colnames:
-                stmts.append(base + "ADD COLUMN %s" % incol.add())
->>>>>>> 7fc6ace0
+                (stmt, descr) = incol.add()
+                stmts.append(base + "ADD COLUMN %s" % stmt)
+                if descr:
+                    stmts.append(descr)
 
         stmts.append(self.diff_description(intable))
 
