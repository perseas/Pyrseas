--- conflicted
+++ resolved
@@ -89,11 +89,7 @@
 
         :return: string
         """
-<<<<<<< HEAD
-        return self.__dict__[self.keylist[0]]
-=======
-        return quote_id(self.name)
->>>>>>> 37ab9c71
+        return quote_id(self.__dict__[self.keylist[0]])
 
     def comment(self):
         """Return SQL statement to create COMMENT on object
