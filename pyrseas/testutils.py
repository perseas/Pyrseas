--- conflicted
+++ resolved
@@ -314,22 +314,6 @@
         curs.close()
         return row and True
 
-<<<<<<< HEAD
-    def execute_and_map(self, ddlstmt):
-        "Execute a DDL statement, commit, and return a map of the database"
-        self.execute(ddlstmt)
-        self.conn.commit()
-        db = Database(DbConnection(self.name, self.user, host=self.host,
-                                   port=self.port))
-        return db.to_map()
-
-    def process_map(self, input_map):
-        """Process an input map and return the SQL statements necessary to
-        convert the database to match the map."""
-        db = Database(DbConnection(self.name, self.user, host=self.host,
-                                   port=self.port))
-        return db.diff_map(input_map)
-
     def process_extmap(self, extmap):
         """Process an extension map, apply it and return the updated database.
 
@@ -340,8 +324,6 @@
                                          port=self.port))
         return db.apply(extmap)
 
-=======
->>>>>>> e20732db
 
 class PyrseasTestCase(TestCase):
     """Base class for most test cases"""
