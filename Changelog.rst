<<<<<<< HEAD
0.8.8 (10-Dec-2019)

Remove "Support renaming of tables"

  * It's a feature that we don't need and we're just trying to get Postgres 11
    working

  * We never used 0.8.6 in production so while the changes are probably fine,
    I'm just trying to reduce the amount of change at the moment

0.8.7 (10-Dec-2019)

Postgres 11 Support

  * Cherry-picked the commit from upstream that added Postgres 11 support
    e082b0ad4aad8fdafb504bb20e9c0d95a2d3c92b

0.8.6 (09-July-2019)

Support renaming of tables

  * Setting oldname on a table will result in renaming of the table with
    correct column changes if needed

  * A view with the same name as an oldname table also works to support
    backwards compatible renames

0.8.5 (01-June-2019)

Pull in pgdbconn so we can fully replace Psycopg2 with Psycopg2-binary

  * pgdbconn requires psycopg which requires postgres-client rather than just
    needed psycopg-binary. Pyscopg requires postgres to be installed while the
    binary version doesn't so this simplifies our life a bit

    This is the reverse of dfa03cd, where pgdbconn was pulled out. It isn't
    actually isn't being used as a module elsewhere and okay with some code
    duplication even if it was

0.8.4 (05-June-2019)

Drop first before anything else

  * We now order DROP statements before other statements. Motivating case is a
    column type change where the column has an index that is only for a certain
    type. We should drop that index before changing the column type.
    Previously, drops happened last.

0.8.3 (04-June-2019)

Fix columns not changing types

  * Turns out that slight reorderings of the columns in a table would result in
    alter statements not being generated at all

0.8.2 (01-May-2019)

DevotedHealth fork

  * BREAKING CHANGE: You need to specify --dbname for yamltodb and dbtoyaml.
    This was to better clarify as yamltodb now allows you to compare two yaml
    files

  * yamltodb allows you to compare two yaml files. Instead of --dbname, pass
    the yaml that represents the databaes into --db-spec

  * Tests run in CircleCI to match our other repositories

  * Update dependency to psycopg2-binary to avoid deprecation message

  * Only map dependencies for functions that are explictly present

  * A bunch of other fixes that were merged into master at the time of fork

NOTE: I had cut a new branch off of master at the time and it resulted in some
breaking changse for us. Instead, going to branch from release 0.8.0 which
we've been using in production for a year now instead. If there are patches
that we need from master or even the release 0.8 branch (which also had
breaking changes for us), we can cherry-pick them over.

=======
0.9.1 (14-apr-2020)

Expanded the number of keywords that are quoted if they are present in
generated SQL statements. (#212)

Various changes to support Postgres 12.

Fixed various issues, including:

  * Handling of multiple foreign key constraints (#210)

  * Column qualifications in Extensions query (#208)

0.9.0 (22-Jul-2019)

Schema 'public' is no longer treated as a special case (176)

Yamltodb was changed to support Postgres 11, in particular due
to changes to the 'pg_proc' catalog (#195)

Dbtoyaml now outputs column information for views, both regular and
materialized (184)

Fixed various issues, including:

  * Do not assume constraints always refer to columns (#188)

  * Add non-'public' schemas to search_path to avoid problems with
    some extensions (e.g., PostGIS) that need them to resolve
    objects (#91)

  * Prevent a view definition from changing a column type (#90)

  * Inconsistent handling of FOREIGN KEY and UNIQUE constraints
    leading to AttributeErrors (#182)

  * Recreation of tsvector triggers when columns are added (#179)
>>>>>>> 7fd84a2b

0.8.0 (12-Dec-2017)

Significant rearchitecture of methods to generate SQL.

  * An object dependency graph is built and traversed to generate SQL
    in correct order (#72, #86, #100)

Added support for Postgres 10, specifically:

  * Table partitioning syntax (#163)

  * Column specification GENERATED AS IDENTITY (#164)

Added support for other Postgres features:

  * Parallel safe functions and partial aggregation (#161)

  * RANGE types (#173)

  * ALTER TYPE ADD VALUE for changes to ENUM types (#87)


0.7.2 (23-Jan-2015)

  Fixed various issues, including:

  * Do not error on tables whose names start with 'public' (#109)

  * Deal properly with inherited constraints in children tables (#102)

  * Handle external languages like plv8 correctly (#97)

  * Correct quoting of mixed case constraint names (#83)

  * Avoid problems with certain complex index definitions (#98)

  * Have dbtoyaml output correctly a table with an embedded period in
    the name and having an associated sequence (#79)

  * Use relative paths in database summary for ``--multiple-files``
    (#93)

  * Support mapping of indexes on materialized views (#82)

0.7.1 (5-Dec-2013)

  * Moved ``config.yaml`` under ``pyrseas`` directory and use
    ``package_data`` to install (#77)

  * yamltodb output to a file is encoded using utf-8 (#78)


0.7.0 (25-Nov-2013)

  * Added support for:

    - Postgres 9.3, specifically

      + EVENT TRIGGER
      + MATERIALIZED VIEWS

    - CLUSTER
    - Partial indexes
    - Storage parameters in CREATE and ALTER TABLE
    - ALTER COLUMN SET STATISTICS
    - LEAKPROOF qualifier for FUNCTIONs
    - YAML multi-line string formatting for view definitions,
      function source text and object comments

  * Configuration files

    All Pyrseas utilities can now use YAML-formatted configuration
    files, in addition to command line options

  * Multiple-file input or output

    Spread database object information across a version control
    repository

  * Data export/import

    Load a database with static data in production or data subsets
    for testing

  * dbtoyaml/yamltodb

    - Added --quote-reserved option to yamltodb
    - Exclude arguments from sfunc and finalfunc attributes of
      aggregate functions (#54)
    - Correct generation of SQL for functions with DEFAULT
      arguments (#52)

  * Augmenter

    New utility (dbaugment) to consistently add objects to an
    existent database.  This is currently an experimental
    feature and covers adding audit columns to tables.

  * TTM-inspired relational interface

    A new interface to Postgres, inspired by *The Third Manifesto*


0.6.1 (31-Jan-2013)

  * Add support for INSTEAD OF triggers on views (#50).

  * Eliminated yamltodb generation of spurious REVOKE/GRANT commands
    (#51).

  * Removed setuptools from setup.py install_requires.


0.6.0 (26-Oct-2012)

  * Added support for:

    - EXTENSIONs
    - COLLATIONs
    - OWNER information
    - Access privileges (GRANT and REVOKE)
    - TABLESPACEs for tables, primary keys and indexes
    - MATCH attributes for foreign keys (#34)
    - ALTER composite TYPE ADD/DROP/RENAME ATTRIBUTE
    - ENUMs with no labels (#31)
    - UNLOGGED tables (#45)
    - CREATE FUNCTION SET configuration_parameter (#46)
    - PostgreSQL 9.2

  * Correctly support index functions/expressions (#3, #44).

  * Schema-qualify composite types when dropping or renaming
    attributes (#47)

  * Fix DbConnection exception handling under Python 3 (#25).

  * dbtoyaml

    - Fix -t option to output sequences owned by table and the schema
      description.
    - Use pg_user_mappings view to allow usage by non-superusers.

  * yamltodb

    - Schema-qualify table when dropping columns (#26).
    - Correct column drop/add case in middle of table (#8).
    - Fix adding and dropping of columns in inherited tables (#33).
    - Enable renaming of indexes (#38).
    - Ignore all temp schemas (#37)

  * dbtoyaml/yamltodb

    - Give PGUSER precedence over USER environment variable.

  * Testing

    - Added support, via Tox, for testing against multiple
      PostgreSQL/Python combinations

    - Changes and documentation for testing on Microsoft Windows


0.5.0 (10-Mar-2012)

  * Added support for:

    - TEXTSEARCH parsers, dictionaries, configurations and templates
    - FOREIGN DATA WRAPPERs, SERVERs, USER MAPPINGs and FOREIGN TABLEs
    - ROWS clause in set-returning functions (issue #11)
    - Deferrable/deferred constraints (#13)
    - CATEGORY and PREFERRED clauses for TYPEs,
      SORTOP clause for AGGREGATEs
      HASHES and MERGES clauses for OPERATORs (#15)
    - Operator class qualifiers for INDEXes (#16)
    - Python 3.2 and later

  * Correct schema normalization for constraints (#9) and indexes.

  * Fix COMMENTs generated for constraints (#12).

  * Fix DEFAULT clause for OPERATOR CLASS.

  * dbtoyaml

    - When restricting to specific schemas or tables, include
      non-schema objects (e.g., languages).

  * yamltodb

    - Add -n/--schema option (#6).
    - Add -u/--update option to apply SQL statements to target
      database.
    - Exclude database-wide objects when -n/--schema is used (#21).
    - Allow YAML spec argument to be read from standard input.

  * dbtoyaml/yamltodb

    - Add -o/--output option
    - Add -W/--password option (#18)


0.4.1 (27-Oct-2011)

  * Make the initial SET search_path persistent.

  * Correct exclusion of PG internal schemas in various queries.

  * Fix generation of COMMENTs with single quotes in the text.

  * For inherited tables, only generate constraints that are defined
    locally.

  * Correct generation of ALTER TABLE ADD/DROP COLUMN when input
    columns are in different order than original.

  * Support PG 9.1 (add description for PL/pgSQL language).


0.4.0 (26-Sep-2011)

  * Added support for:

    - CASTs
    - CONSTRAINT TRIGGERs
    - CONVERSIONs
    - OPERATORs, OPERATOR CLASSes and OPERATOR FAMILies
    - Dynamically loaded C language functions
    - Composite and base TYPEs

  * Clean up and enhance documentation and redundant methods.

  * Use obj_description/col_description functions instead of querying
    pg_description directly.


0.3.1 (26-Aug-2011)

  * Added workaround for incorrect assumption that 'public' schema is
    always present (issue #4).

  * Added support for delimited (or quoted) identifiers, e.g., those
    with embedded spaces, upper case characters, etc. (except for SQL
    keywords) (issue #5).


0.3.0 (30-Jun-2011)

  * Added support for:

    - AGGREGATE functions
    - DOMAINs
    - ENUMerated TYPEs
    - Functions returning table row types
    - INDEXes on expressions (issue #3)
    - Rewrite RULEs
    - SECURITY DEFINER functions
    - TRIGGERs

 * Enhanced host/port defaults to use sockets, resulting in noticeable
   performance improvement.


0.2.1 (7-Jun-2011)

  * Fixed problem with mapping a FOREIGN KEY in a table with a dropped
    column (issue #2).


0.2.0 (19-May-2011)

  * Added support for:

    - COMMENTs on schemas, tables, columns and functions
    - FOREIGN KEY ON UPDATE and ON DELETE actions
    - ALTER TABLE RENAME COLUMN and enhanced support for other ALTER
      object RENAME statements.
    - VIEWs
    - INHERITed tables, and by extension, partitioned tables.
    - PROCEDURAL LANGUAGEs
    - FUNCTIONs.

  * Added files for release via PGXN.
  * Added support for testing against multiple PostgreSQL versions.
  * Fixed cross-schema REFERENCES failure in dbtoyaml (issue #1).


0.1.0 (5-Apr-2011)

  * Initial release

    - dbtoyaml and yamltodb support PostgreSQL schemas, tables,
      sequences, check constraints, primary keys, foreign keys, unique
      constraints and indexes.<|MERGE_RESOLUTION|>--- conflicted
+++ resolved
@@ -1,4 +1,43 @@
-<<<<<<< HEAD
+NOTE: 0.9.1 and 0.9.0 were mainline versions that we've merged into our fork
+
+0.9.1 (14-apr-2020)
+
+Expanded the number of keywords that are quoted if they are present in
+generated SQL statements. (#212)
+
+Various changes to support Postgres 12.
+
+Fixed various issues, including:
+
+  * Handling of multiple foreign key constraints (#210)
+
+  * Column qualifications in Extensions query (#208)
+
+0.9.0 (22-Jul-2019)
+
+Schema 'public' is no longer treated as a special case (176)
+
+Yamltodb was changed to support Postgres 11, in particular due
+to changes to the 'pg_proc' catalog (#195)
+
+Dbtoyaml now outputs column information for views, both regular and
+materialized (184)
+
+Fixed various issues, including:
+
+  * Do not assume constraints always refer to columns (#188)
+
+  * Add non-'public' schemas to search_path to avoid problems with
+    some extensions (e.g., PostGIS) that need them to resolve
+    objects (#91)
+
+  * Prevent a view definition from changing a column type (#90)
+
+  * Inconsistent handling of FOREIGN KEY and UNIQUE constraints
+    leading to AttributeErrors (#182)
+
+  * Recreation of tsvector triggers when columns are added (#179)
+
 0.8.8 (10-Dec-2019)
 
 Remove "Support renaming of tables"
@@ -78,46 +117,6 @@
 we've been using in production for a year now instead. If there are patches
 that we need from master or even the release 0.8 branch (which also had
 breaking changes for us), we can cherry-pick them over.
-
-=======
-0.9.1 (14-apr-2020)
-
-Expanded the number of keywords that are quoted if they are present in
-generated SQL statements. (#212)
-
-Various changes to support Postgres 12.
-
-Fixed various issues, including:
-
-  * Handling of multiple foreign key constraints (#210)
-
-  * Column qualifications in Extensions query (#208)
-
-0.9.0 (22-Jul-2019)
-
-Schema 'public' is no longer treated as a special case (176)
-
-Yamltodb was changed to support Postgres 11, in particular due
-to changes to the 'pg_proc' catalog (#195)
-
-Dbtoyaml now outputs column information for views, both regular and
-materialized (184)
-
-Fixed various issues, including:
-
-  * Do not assume constraints always refer to columns (#188)
-
-  * Add non-'public' schemas to search_path to avoid problems with
-    some extensions (e.g., PostGIS) that need them to resolve
-    objects (#91)
-
-  * Prevent a view definition from changing a column type (#90)
-
-  * Inconsistent handling of FOREIGN KEY and UNIQUE constraints
-    leading to AttributeErrors (#182)
-
-  * Recreation of tsvector triggers when columns are added (#179)
->>>>>>> 7fd84a2b
 
 0.8.0 (12-Dec-2017)
 
