--- conflicted
+++ resolved
@@ -24,11 +24,7 @@
 
 setup(
     name='Pyrseas',
-<<<<<<< HEAD
-    version='0.8.8',
-=======
     version='0.9.1',
->>>>>>> 7fd84a2b
     packages=['pyrseas', 'pyrseas.dbobject', 'pyrseas.lib', 'pyrseas.augment',
              ],
     package_data={'pyrseas': ['config.yaml']},
